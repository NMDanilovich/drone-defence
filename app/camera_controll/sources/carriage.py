import argparse
import time
import logging

# -----------------DEBUG---------
# import os
# import sys

# CONFIGS = os.path.dirname(os.path.dirname(os.path.abspath(__file__)))
# sys.path.append(str(CONFIGS))
# ---------------------------------

from configs import CarriageConfig
from .uartapi import Uart, JETSON_SERIAL

# Configure logging
logging.basicConfig(level=logging.INFO)
logger = logging.getLogger(__name__)


class CarriageController:
    """
    Gun carriage controller that manages positioning using relative movements
    internally and sends absolute coordinates via UART.
    """
    
    def __init__(self, is_blocking=True):
        """
        Initialize the carriage controller.
        
        Attributes:
            uart (str): Path to UART device
            max_x_steps (int): Maximum X axis steps (positive direction)
            max_y_angle (int): Maximum Y axis angle in degrees
            min_y_angle (int): Minimum Y axis angle in degrees
            start_x_pos (int): Default X axis position 
            start_y_pos (int): Default Y axis position 
        """
        self.config = CarriageConfig()

        # Current absolute position
        self.current_x_angle = self.config.LAST_X_POSITION # Current absolute X position in steps
        self.current_y_angle = self.config.LAST_Y_POSITION  # Current absolute Y position in degrees

        # Movement limits
        self.max_x_angle = self.config.MAX_X_COORD
        self.min_x_angle = self.config.MIN_X_COORD
        self.max_y_angle = self.config.MAX_Y_COORD
        self.min_y_angle = self.config.MIN_Y_COORD
    
        # UART communication
        self.uart = Uart(self.config.SERIAL_PORT, baudrate=self.config.BAUDRATE, is_blocking=is_blocking)
        
        # Information (status) from controller
        self.contr_info: dict
        self.update_info()

        # setup start position
        self.start_x_pos = self.config.START_X_POSITION
        self.start_y_pos = self.config.START_Y_POSITION
        
        self.command_executed = False

        logger.info(f"CarriageController initialized - X range: [{self.min_x_angle}, {self.max_x_angle}], "
                   f"Y range: [{self.min_y_angle}, {self.max_y_angle}]")

    def move_to_start(self):
        """Moves the carriage platform to the starting position"""
        self.move_to_absolute(self.start_x_pos, self.start_y_pos)

    def move_relative(self, delta_x=0, delta_y=0):
        """
        Move carriage by relative amounts and send absolute position via UART.
        
        Args:
            delta_x (int): Relative movement in X axis (steps)
            delta_y (float): Relative movement in Y axis (degrees)
            
        Returns:
            bool: True if movement was successful, False if limits exceeded
        """
        # Calculate new absolute positions
        new_x = self.current_x_angle + delta_x
        new_y = self.current_y_angle + delta_y
        
        # Check limits
        if self.check_limits(new_x, new_y):
        
            # Update current position
            self.current_x_angle = new_x
            self.current_y_angle = new_y
            
            # Send absolute coordinates via UART
            self.uart.send_relative(delta_x, delta_y)
            self.command_executed = self.uart.exec_status()
            
            logger.debug(f"Relative move: delta_x={delta_x}, delta_y={delta_y} -> "
                        f"absolute: x={self.current_x_angle}, y={self.current_y_angle}")
            
            return True
        else:
            return False
    
    def move_to_absolute(self, x_angle, y_angle):
        """
        Move carriage to absolute position.
        
        Args:
            x_steps (int): Absolute X position in steps
            y_angle (float): Absolute Y position in degrees
            
        Returns:
            bool: True if movement was successful, False if limits exceeded
        """
        # Check limits
        if self.check_limits(x_angle, y_angle):

            # Update current position
            self.current_x_angle = x_angle
            self.current_y_angle = y_angle
            
            # Send absolute coordinates via UART
            self.uart.send_absolute(self.current_x_angle, self.current_y_angle)
            self.command_executed = self.uart.exec_status()
            
            logger.debug(f"Absolute move to: x={self.current_x_angle}, y={self.current_y_angle}")
            
            return True
        else: 
            return False
<<<<<<< HEAD
    
    def update_info(self) -> dict:
        """Recive the status information from controller and return dict (update the self.contr_info variable). 
        """
        temp_info = self.uart.get_info()
        temp_info = temp_info[-1]

        if temp_info.startswith("STATUS"):
            temp_info = temp_info.replace("STATUS", "").split()
            temp_dict = {}
            for msg in temp_info:
                key, value = msg.split(":")
                temp_dict[key] = value

            self.contr_info = temp_dict
        else:
            self.contr_info = {}

        return self.contr_info

=======
        
        # Update current position
        self.current_x_steps = x_steps
        self.current_y_angle = y_angle
        
        # Send absolute coordinates via UART
        self._send_absolute_position()
        
        logger.debug(f"Absolute move to: x={self.current_x_steps}, y={self.current_y_angle}")
        
        return True

    @threaded(is_blocking=False)
    def continues_start(self):
        self.x_move = 0
        self.y_move = 0
        self.continues_moving = True
        
        while self.continues_moving:
            norm = max(self.x_move, self.y_move) * 0.1
            self.x_move /= norm
            self.y_move /= norm

            self.curent_x_steps += self.x_move
            self.curent_y_angle += self.y_move

            self._send_absolute_position()
            time.sleep(self.cont_speed)

    def set_cont_moves(self, x_steps, y_angle, speed):
        if self.continues_moving:
            self.x_move = x_steps
            self.y_move = y_angle
            self.cont_speed = speed

    def continues_stop(self):
        self.cont_speed = 0
        self.continues_moving = False
    
>>>>>>> f3e22552
    def get_position(self):
        """
        Get current absolute position.
        
        Returns:
            tuple: (x_steps, y_angle)
        """

        self.update_info()

        if self.contr_info:
            self.current_x_angle = float(self.contr_info["X"])
            self.current_y_angle = float(self.contr_info["Y"])

        return (self.current_x_angle, self.current_y_angle)
    
    def fire(self, mode):
        self.uart.fire_control(mode)
              
    def check_limits(self, new_x, new_y):

        if self.min_x_angle != "None" or self.max_x_angle != "None":
            if new_x < self.min_x_angle or new_x > self.max_x_angle:
                logger.warning(f"X movement blocked: {new_x} exceeds limits [{self.min_x_angle}, {self.max_x_angle}]")
                return False
            
        if self.min_y_angle != "None" or self.max_y_angle != "None":  
            if new_y < self.min_y_angle or new_y > self.max_y_angle:
                logger.warning(f"Y movement blocked: {new_y} exceeds limits [{self.min_y_angle}, {self.max_y_angle}]")
                return False
        
        return True

    def save_position(self):
        """Write the current values of position in config file.:"""
        
        self.config.LAST_X_POSITION = self.current_x_angle
        self.config.LAST_Y_POSITION = self.current_y_angle
        self.config.write()

def main(x_steps:int=0, y_degrees:int=0, start:bool=False):
    """Main function for hand testing
    """
    
    # Initialize controller
    controller = CarriageController(True)

    # Show initial status
    # print(f"Position: {controller.get_position()}")
    print()

    if start:
        controller.move_to_start()
    else:
        controller.move_relative(x_steps, y_degrees)
    

    controller.save_position()

    print(f"New position: {controller.get_position()}")


if __name__ == "__main__":
    parser = argparse.ArgumentParser()
    parser.add_argument("--x", type=float, default=0)
    parser.add_argument("--y", type=float, default=0)
    parser.add_argument("--abs", action="store_true")
    parser.add_argument("--start", action="store_true")

    args = parser.parse_args()
    
    main(args.x, args.y, args.start)<|MERGE_RESOLUTION|>--- conflicted
+++ resolved
@@ -128,8 +128,7 @@
             return True
         else: 
             return False
-<<<<<<< HEAD
-    
+
     def update_info(self) -> dict:
         """Recive the status information from controller and return dict (update the self.contr_info variable). 
         """
@@ -149,47 +148,6 @@
 
         return self.contr_info
 
-=======
-        
-        # Update current position
-        self.current_x_steps = x_steps
-        self.current_y_angle = y_angle
-        
-        # Send absolute coordinates via UART
-        self._send_absolute_position()
-        
-        logger.debug(f"Absolute move to: x={self.current_x_steps}, y={self.current_y_angle}")
-        
-        return True
-
-    @threaded(is_blocking=False)
-    def continues_start(self):
-        self.x_move = 0
-        self.y_move = 0
-        self.continues_moving = True
-        
-        while self.continues_moving:
-            norm = max(self.x_move, self.y_move) * 0.1
-            self.x_move /= norm
-            self.y_move /= norm
-
-            self.curent_x_steps += self.x_move
-            self.curent_y_angle += self.y_move
-
-            self._send_absolute_position()
-            time.sleep(self.cont_speed)
-
-    def set_cont_moves(self, x_steps, y_angle, speed):
-        if self.continues_moving:
-            self.x_move = x_steps
-            self.y_move = y_angle
-            self.cont_speed = speed
-
-    def continues_stop(self):
-        self.cont_speed = 0
-        self.continues_moving = False
-    
->>>>>>> f3e22552
     def get_position(self):
         """
         Get current absolute position.
